--- conflicted
+++ resolved
@@ -486,16 +486,11 @@
 }
 
 func (container *Container) Start(hostConfig *HostConfig) error {
-<<<<<<< HEAD
-	container.State.lock()
-	defer container.State.unlock()
+	container.State.Lock()
+	defer container.State.Unlock()
 	if len(hostConfig.Binds) == 0 {
 		hostConfig, _ = container.ReadHostConfig()
 	}
-=======
-	container.State.Lock()
-	defer container.State.Unlock()
->>>>>>> c059785f
 
 	if container.State.Running {
 		return fmt.Errorf("The container %s is already running.", container.ID)
